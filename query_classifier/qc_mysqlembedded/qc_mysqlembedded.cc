--- conflicted
+++ resolved
@@ -2017,7 +2017,6 @@
                         *operation = QUERY_OP_REVOKE;
                         break;
 
-<<<<<<< HEAD
                     case SQLCOM_SHOW_CREATE:
                     case SQLCOM_SHOW_CREATE_DB:
                     case SQLCOM_SHOW_CREATE_FUNC:
@@ -2043,17 +2042,13 @@
                         *operation = QUERY_OP_EXECUTE;
                         break;
 
+                    case SQLCOM_CALL:
+                        *operation = QUERY_OP_CALL;
+                        break;
+
                     default:
                         *operation = QUERY_OP_UNDEFINED;
                     }
-=======
-                case SQLCOM_CALL:
-                    *operation = QUERY_OP_CALL;
-                    break;
-
-                default:
-                    *operation = QUERY_OP_UNDEFINED;
->>>>>>> 49ab5797
                 }
             }
         }
