--- conflicted
+++ resolved
@@ -2946,15 +2946,9 @@
             size_t preparable_stmt_len = zStmt ? strlen(zStmt) : 0;
             size_t payload_len = 1 + preparable_stmt_len;
             size_t packet_len = MYSQL_HEADER_LEN + payload_len;
-<<<<<<< HEAD
 
             info->preparable_stmt = gwbuf_alloc(packet_len);
 
-=======
-
-            info->preparable_stmt = gwbuf_alloc(packet_len);
-
->>>>>>> f91df461
             if (info->preparable_stmt)
             {
                 uint8_t* ptr = GWBUF_DATA(info->preparable_stmt);
