#ifndef _DBUSERS_H
#define _DBUSERS_H
/*
 * This file is distributed as part of the SkySQL Gateway.  It is free
 * software: you can redistribute it and/or modify it under the terms of the
 * GNU General Public License as published by the Free Software Foundation,
 * version 2.
 *
 * This program is distributed in the hope that it will be useful, but WITHOUT
 * ANY WARRANTY; without even the implied warranty of MERCHANTABILITY or FITNESS
 * FOR A PARTICULAR PURPOSE.  See the GNU General Public License for more
 * details.
 *
 * You should have received a copy of the GNU General Public License along with
 * this program; if not, write to the Free Software Foundation, Inc., 51
 * Franklin Street, Fifth Floor, Boston, MA 02110-1301 USA.
 *
 * Copyright SkySQL Ab 2013
 */
#include <service.h>


/**
 * @file dbusers.h Extarct user information form the backend database
 *
 * @verbatim
 * Revision History
 *
 * Date		Who			Description
 * 25/06/13	Mark Riddoch		Initial implementation
<<<<<<< HEAD
 * 07/02/14	Massimiliano	Pinto	Added MySQL user and host data structure
=======
 * 25/02/13	Massimiliano Pinto	Added users table refresh rate default values
>>>>>>> 78799e50
 *
 * @endverbatim
 */

<<<<<<< HEAD
/**
 * MySQL user and host data structure
 */
typedef struct mysql_user_host_key {
        char *user;
        struct sockaddr_in ipv4;
} MYSQL_USER_HOST;

extern int load_mysql_users(SERVICE *service);
extern int reload_mysql_users(SERVICE *service);
extern int mysql_users_add(USERS *users, MYSQL_USER_HOST *key, char *auth);
extern USERS *mysql_users_alloc();
extern char *mysql_users_fetch(USERS *users, MYSQL_USER_HOST *key);
=======
/* Refresh rate limits for load users from database */
#define USERS_REFRESH_TIME 30           /* Allowed time interval (in seconds) after last update*/
#define USERS_REFRESH_MAX_PER_TIME 4    /* Max number of load calls within the time interval */

/* Max length of fields in the mysql.user table */
#define MYSQL_USER_MAXLEN	128
#define MYSQL_PASSWORD_LEN	41
#define MYSQL_HOST_MAXLEN	60
#define MYSQL_DATABASE_MAXLEN	128

extern int load_mysql_users(SERVICE *service);
extern int reload_mysql_users(SERVICE *service);
extern int replace_mysql_users(SERVICE *service);
>>>>>>> 78799e50
#endif<|MERGE_RESOLUTION|>--- conflicted
+++ resolved
@@ -17,7 +17,9 @@
  *
  * Copyright SkySQL Ab 2013
  */
+
 #include <service.h>
+#include <arpa/inet.h>
 
 
 /**
@@ -28,16 +30,22 @@
  *
  * Date		Who			Description
  * 25/06/13	Mark Riddoch		Initial implementation
-<<<<<<< HEAD
- * 07/02/14	Massimiliano	Pinto	Added MySQL user and host data structure
-=======
  * 25/02/13	Massimiliano Pinto	Added users table refresh rate default values
->>>>>>> 78799e50
+ * 28/02/14	Massimiliano	Pinto	Added MySQL user and host data structure
  *
  * @endverbatim
  */
 
-<<<<<<< HEAD
+/* Refresh rate limits for load users from database */
+#define USERS_REFRESH_TIME 30           /* Allowed time interval (in seconds) after last update*/
+#define USERS_REFRESH_MAX_PER_TIME 4    /* Max number of load calls within the time interval */
+
+/* Max length of fields in the mysql.user table */
+#define MYSQL_USER_MAXLEN	128
+#define MYSQL_PASSWORD_LEN	41
+#define MYSQL_HOST_MAXLEN	60
+#define MYSQL_DATABASE_MAXLEN	128
+
 /**
  * MySQL user and host data structure
  */
@@ -51,19 +59,5 @@
 extern int mysql_users_add(USERS *users, MYSQL_USER_HOST *key, char *auth);
 extern USERS *mysql_users_alloc();
 extern char *mysql_users_fetch(USERS *users, MYSQL_USER_HOST *key);
-=======
-/* Refresh rate limits for load users from database */
-#define USERS_REFRESH_TIME 30           /* Allowed time interval (in seconds) after last update*/
-#define USERS_REFRESH_MAX_PER_TIME 4    /* Max number of load calls within the time interval */
-
-/* Max length of fields in the mysql.user table */
-#define MYSQL_USER_MAXLEN	128
-#define MYSQL_PASSWORD_LEN	41
-#define MYSQL_HOST_MAXLEN	60
-#define MYSQL_DATABASE_MAXLEN	128
-
-extern int load_mysql_users(SERVICE *service);
-extern int reload_mysql_users(SERVICE *service);
 extern int replace_mysql_users(SERVICE *service);
->>>>>>> 78799e50
 #endif