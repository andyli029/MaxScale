--- conflicted
+++ resolved
@@ -640,12 +640,6 @@
 		close(file->fd);
 		file->fd = -1;
 	}
-<<<<<<< HEAD
-	if (file->refcnt == 0)
-		free(file);
-
-	spinlock_release(&file->lock);
-=======
 
 	if (file->refcnt == 0) {
 		spinlock_release(&file->lock);
@@ -654,7 +648,6 @@
 	} else {
 		spinlock_release(&file->lock);
 	}
->>>>>>> 8d5ca113
 }
 
 /**
