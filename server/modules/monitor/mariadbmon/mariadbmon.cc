--- conflicted
+++ resolved
@@ -1940,20 +1940,16 @@
 {
     ss_dassert(*cluster_modified_out == false);
     if (config_get_global_options()->passive ||
-        (monitor->master && SERVER_IS_MASTER(monitor->master->server)))
+        (master && SERVER_IS_MASTER(master->server)))
     {
         return true;
     }
     bool rval = true;
     MXS_MONITORED_SERVER* failed_master = NULL;
 
-    for (MXS_MONITORED_SERVER *ptr = monitor->monitor->monitored_servers; ptr; ptr = ptr->next)
-    {
-<<<<<<< HEAD
-        for (MXS_MONITORED_SERVER *ptr = m_monitor_base->monitored_servers; ptr; ptr = ptr->next)
-=======
+    for (MXS_MONITORED_SERVER *ptr = m_monitor_base->monitored_servers; ptr; ptr = ptr->next)
+    {
         if (ptr->new_event && ptr->server->last_event == MASTER_DOWN_EVENT)
->>>>>>> 21786672
         {
             if (failed_master)
             {
@@ -1970,44 +1966,23 @@
                 // MaxScale was active when the event took place
                 failed_master = ptr;
             }
-            else if (monitor->monitor->master_has_failed)
+            else if (m_monitor_base->master_has_failed)
             {
                 /**
                  * If a master_down event was triggered when this MaxScale was
                  * passive, we need to execute the failover script again if no new
                  * masters have appeared.
                  */
-                int64_t timeout = SEC_TO_HB(failover_timeout);
+                int64_t timeout = SEC_TO_HB(m_failover_timeout);
                 int64_t t = hkheartbeat - ptr->server->triggered_at;
 
                 if (t > timeout)
                 {
                     MXS_WARNING("Failover of server '%s' did not take place within "
                                 "%u seconds, failover needs to be re-triggered",
-                                ptr->server->unique_name, failover_timeout);
+                                ptr->server->unique_name, m_failover_timeout);
                     failed_master = ptr;
                 }
-<<<<<<< HEAD
-                else if (m_monitor_base->master_has_failed)
-                {
-                    /**
-                     * If a master_down event was triggered when this MaxScale was
-                     * passive, we need to execute the failover script again if no new
-                     * masters have appeared.
-                     */
-                    int64_t timeout = SEC_TO_HB(m_failover_timeout);
-                    int64_t t = hkheartbeat - ptr->server->triggered_at;
-
-                    if (t > timeout)
-                    {
-                        MXS_WARNING("Failover of server '%s' did not take place within "
-                                    "%u seconds, failover needs to be re-triggered",
-                                    ptr->server->unique_name, m_failover_timeout);
-                        failed_master = ptr;
-                    }
-                }
-=======
->>>>>>> 21786672
             }
         }
     }
