--- conflicted
+++ resolved
@@ -637,8 +637,6 @@
         }
 
 check_home_dir:
-<<<<<<< HEAD
-=======
         if (*p_home_dir != NULL)
         {
                 if (!file_is_readable(*p_home_dir))
@@ -695,56 +693,7 @@
         
 return_succp:
         free (tmp);
->>>>>>> ba44605c
-
-	if (*p_home_dir != NULL)
-	{
-		char* errstr;
-		
-		errstr = check_dir_access(*p_home_dir);
-		
-		if (errstr != NULL)
-		{
-			char* logstr = (char*)malloc(strlen(log_context)+
-					1+
-					strlen(errstr)+
-					1);
-			
-			snprintf(logstr,
-				 strlen(log_context)+
-				 1+
-				 strlen(errstr)+1,
-				 "%s: %s",
-				log_context,
-				errstr);
-						
-			print_log_n_stderr(true, true, logstr, logstr, 0);
-			
-			free(errstr);
-			free(logstr);
-			succp = false;
-		}
-		else 
-		{
-			succp = true;
-			
-			if (!daemon_mode)
-			{
-				fprintf(stderr,
-					"Using %s as MAXSCALE_HOME = %s\n",
-					log_context,
-					(tmp == NULL ? *p_home_dir : tmp));
-			}
-		}
-	}
-	else
-	{
-		succp = false;
-	}
-	if (tmp != NULL)
-	{
-		free(tmp);
-	}
+
 	
         if (log_context != NULL)
         {
